#pragma once

#include "esphome/core/component.h"

namespace esphome {
namespace nilan {

<<<<<<< HEAD
class Nilan : public PollingComponent, public modbus::ModbusDevice {

public:
  void set_sensor(sensor::Sensor *sensor, uint8_t function, uint16_t register_address);

  void set_measured_humidity_sensor(sensor::Sensor *measured_humidity_sensor) {
    measured_humidity_sensor_ = measured_humidity_sensor;
  }

  void set_active_alarms_sensor(sensor::Sensor *active_alarms_sensor) {
    active_alarms_sensor_ = active_alarms_sensor;
  }

  void set_cool_target_temp_sensor(sensor::Sensor *cool_target_temp_sensor) {
    cool_target_temp_sensor_ = cool_target_temp_sensor;
  }

  void set_target_temp_sensor(sensor::Sensor *target_temp_sensor) {
    target_temp_sensor_ = target_temp_sensor;
  }

  void set_min_winter_temp_sensor(sensor::Sensor *min_winter_temp_sensor) {
    min_winter_temp_sensor_ = min_winter_temp_sensor;
  }

  void set_max_winter_temp_sensor(sensor::Sensor *max_winter_temp_sensor) {
    max_winter_temp_sensor_ = max_winter_temp_sensor;
  }

  void set_min_summer_temp_sensor(sensor::Sensor *min_summer_temp_sensor) {
    min_summer_temp_sensor_ = min_summer_temp_sensor;
  }

  void set_max_summer_temp_sensor(sensor::Sensor *max_summer_temp_sensor) {
    max_summer_temp_sensor_ = max_summer_temp_sensor;
  }

  void set_heat_exchange_efficiency_sensor(
    sensor::Sensor *heat_exchange_efficiency_sensor) {
    heat_exchange_efficiency_sensor_ = heat_exchange_efficiency_sensor;
  }

  void set_co2_sensor(sensor::Sensor *co2_sensor) {
    co2_sensor_ = co2_sensor;
  }

  void set_inlet_fan_sensor(sensor::Sensor *inlet_fan_sensor) {
    inlet_fan_sensor_ = inlet_fan_sensor;
  }

  void set_exhaust_fan_sensor(sensor::Sensor *exhaust_fan_sensor) {
    exhaust_fan_sensor_ = exhaust_fan_sensor;
  }

  void set_ventilation_speed_sensor(sensor::Sensor *ventilation_speed_sensor) {
    ventilation_speed_sensor_ = ventilation_speed_sensor;
  }

  void set_is_summer_sensor(binary_sensor::BinarySensor *is_summer_sensor) {
    is_summer_sensor_ = is_summer_sensor;
  }

  void set_filter_ok_sensor(binary_sensor::BinarySensor *filter_ok_sensor) {
    filter_ok_sensor_ = filter_ok_sensor;
  }

  void set_door_open_sensor(binary_sensor::BinarySensor *door_open_sensor) {
    door_open_sensor_ = door_open_sensor;
  }

  void set_bypass_on_off_sensor(binary_sensor::BinarySensor *bypass_on_off_sensor) {
    bypass_on_off_sensor_ = bypass_on_off_sensor;
  }

  void set_on_off_state_sensor(binary_sensor::BinarySensor *on_off_state_sensor) {
    on_off_state_sensor_ = on_off_state_sensor;
  }

  void set_airflap_sensor(binary_sensor::BinarySensor *airflap_sensor) {
    airflap_sensor_ = airflap_sensor;
  }

  void set_smokeflap_sensor(binary_sensor::BinarySensor *smokeflap_sensor) {
    smokeflap_sensor_ = smokeflap_sensor;
  }

  void set_aircirc_pump_sensor(binary_sensor::BinarySensor *aircirc_pump_sensor) {
    aircirc_pump_sensor_ = aircirc_pump_sensor;
  }

  void set_airheat_allow_sensor(binary_sensor::BinarySensor *airheat_allow_sensor) {
    airheat_allow_sensor_ = airheat_allow_sensor;
  }

  void set_airheat_1_sensor(binary_sensor::BinarySensor *airheat_1_sensor) {
    airheat_1_sensor_ = airheat_1_sensor;
  }

  void set_airheat_2_sensor(binary_sensor::BinarySensor *airheat_2_sensor) {
    airheat_2_sensor_ = airheat_2_sensor;
  }

  void set_airheat_3_sensor(binary_sensor::BinarySensor *airheat_3_sensor) {
    airheat_3_sensor_ = airheat_3_sensor;
  }

  void set_compressor_sensor(binary_sensor::BinarySensor *compressor_sensor) {
    compressor_sensor_ = compressor_sensor;
  }

  void set_compressor_2_sensor(binary_sensor::BinarySensor *compressor_2_sensor) {
    compressor_2_sensor_ = compressor_2_sensor;
  }

  void set_four_way_cool_sensor(binary_sensor::BinarySensor *four_way_cool_sensor) {
    four_way_cool_sensor_ = four_way_cool_sensor;
  }

  void set_hotgas_heat_sensor(binary_sensor::BinarySensor *hotgas_heat_sensor) {
    hotgas_heat_sensor_ = hotgas_heat_sensor;
  }

  void set_hotgas_cool_sensor(binary_sensor::BinarySensor *hotgas_cool_sensor) {
    hotgas_cool_sensor_ = hotgas_cool_sensor;
  }

  void set_condenser_open_sensor(binary_sensor::BinarySensor *condenser_open_sensor) {
    condenser_open_sensor_ = condenser_open_sensor;
  }

  void set_condenser_close_sensor(binary_sensor::BinarySensor *condenser_close_sensor) {
    condenser_close_sensor_ = condenser_close_sensor;
  }

  void set_water_heat_sensor(binary_sensor::BinarySensor *water_heat_sensor) {
    water_heat_sensor_ = water_heat_sensor;
  }

  void set_three_way_valve_sensor(binary_sensor::BinarySensor *three_way_valve_sensor) {
    three_way_valve_sensor_ = three_way_valve_sensor;
  }

  void set_operation_mode_sensor(text_sensor::TextSensor *operation_mode_sensor) {
    operation_mode_sensor_ = operation_mode_sensor;
  }

  void set_control_state_sensor(text_sensor::TextSensor *control_state_sensor) {
    control_state_sensor_ = control_state_sensor;
  }

  void set_version_info_sensor(text_sensor::TextSensor *version_info_sensor) {
    version_info_sensor_ = version_info_sensor;
  }

  void set_display_line1_sensor(text_sensor::TextSensor *display_line1_sensor) {
    display_line1_sensor_ = display_line1_sensor;
  }

  void set_display_line2_sensor(text_sensor::TextSensor *display_line2_sensor) {
    display_line2_sensor_ = display_line2_sensor;
  }

  void set_user_function_select(select::Select *user_function_select) {
    user_function_select_ = user_function_select;
  }

  void set_user_function_actual_sensor(text_sensor::TextSensor *user_function_actual_sensor) {
    user_function_actual_sensor_ = user_function_actual_sensor;
  }

  void set_user_time_number(number::Number *user_time_number) {
    user_time_number_ = user_time_number;
  }

  void set_user_vent_number(number::Number *user_vent_number) {
    user_vent_number_ = user_vent_number;
  }

  void on_number_changed(NilanNumberType type, float new_value);

  // void add_target_temp_callback(std::function<void(float)> &&callback);
  // void add_fan_speed_callback(std::function<void(int)> &&callback);
  // void add_operation_mode_callback(std::function<void(int)>&& callback);

  void loop() override;
  void update() override;

  void on_modbus_data(const std::vector<uint8_t>& data) override;

  void handleData(const std::vector<uint8_t>& data);

  void handleSingleData(const std::vector<uint8_t>& data, const ReadInfo read_info);

  void handleDeviceInputData(const std::vector<uint8_t>& data);
  void handleDiscreteIOInputData(const std::vector<uint8_t>& data);
  //void handleAnalogIOInputData(const std::vector<uint8_t>& data);
  void handleAlarmInputData(const std::vector<uint8_t>& data);
  void handleUserFunctionsHoldingData(const std::vector<uint8_t>& data);  
  void handleControlInputData(const std::vector<uint8_t>& data);
  void handleAirflowInputData(const std::vector<uint8_t>& data);
  void handleAirtempInputData(const std::vector<uint8_t>& data);
  void handleCentralHeatInputData(const std::vector<uint8_t>& data);
  void handleUserPanelInputData(const std::vector<uint8_t>& data);
  
  void handleAirtempHoldingData(const std::vector<uint8_t>& data);
  void handleControlStateHoldingData(const std::vector<uint8_t>& data);
  void handleDiscreteIOHoldingData(const std::vector<uint8_t>& data);
  void handleFanData(const std::vector<uint8_t>& data);

  void publishState(sensor::Sensor *sensor, float value) {
    if (sensor &&
        ((sensor->state != value) ||
         ignore_previous_state_)) sensor->publish_state(value);
  }

  void publishState(binary_sensor::BinarySensor *sensor, bool value) {
    if (sensor &&
        ((sensor->state != value) ||
         ignore_previous_state_)) sensor->publish_state(value);
  }

  void publishState(text_sensor::TextSensor *sensor, const std::string& value) {
    if (sensor &&
        ((sensor->state != value) ||
         ignore_previous_state_)) sensor->publish_state(value);
  }

  void writeTargetTemperature(float new_target_temp);
  void writeFanMode(int new_fan_speed);
  void writeOperationMode(int new_mode);
  void writeRunset(int new_mode);
  void writeDataIgnoreResponse(uint16_t register_address, int write_data);

  void dump_config() override;

protected:
  const std::vector<ReadRegister>enabled_read_registers_ = {
    ReadRegister::device_input,
    ReadRegister::discrete_io_input,
    ReadRegister::discrete_io_holding,
    ReadRegister::analog_io_input,
    ReadRegister::alarm_input,
    ReadRegister::user_functions_holding,
    ReadRegister::control_input,
    // ReadRegister::airflow_input,
    ReadRegister::airtemp_input,
    // ReadRegister::central_heat_input,
    // ReadRegister::user_panel_input,
    // ReadRegister::time_holding,
    ReadRegister::airtemp_holding,
    ReadRegister::control_state_holding,
    ReadRegister::fan_data
  };

  std::vector<ReadInfo> read_vector_;


  ReadWriteMode current_read_write_mode_ = { ReadWriteMode::read };
  std::vector<ReadInfo>::const_iterator read_state_ = { read_vector_.begin() };
  std::deque<WriteableData> writequeue_;
  bool waiting_{ false };
  long last_send_{ 0 };

  sensor::Sensor *measured_humidity_sensor_;
  sensor::Sensor *active_alarms_sensor_;
  sensor::Sensor *cool_target_temp_sensor_;
  sensor::Sensor *min_summer_temp_sensor_;
  sensor::Sensor *max_summer_temp_sensor_;
  sensor::Sensor *min_winter_temp_sensor_;
  sensor::Sensor *max_winter_temp_sensor_;
  sensor::Sensor *heat_exchange_efficiency_sensor_;
  sensor::Sensor *co2_sensor_;
  sensor::Sensor *exhaust_fan_sensor_;
  sensor::Sensor *inlet_fan_sensor_;
  sensor::Sensor *target_temp_sensor_;
  sensor::Sensor *ventilation_speed_sensor_;
  binary_sensor::BinarySensor *on_off_state_sensor_;
  binary_sensor::BinarySensor *is_summer_sensor_;
  binary_sensor::BinarySensor *filter_ok_sensor_;
  binary_sensor::BinarySensor *door_open_sensor_;
  binary_sensor::BinarySensor *bypass_on_off_sensor_;
  binary_sensor::BinarySensor *airflap_sensor_;
  binary_sensor::BinarySensor *smokeflap_sensor_;
  binary_sensor::BinarySensor *aircirc_pump_sensor_;
  binary_sensor::BinarySensor *airheat_allow_sensor_;
  binary_sensor::BinarySensor *airheat_1_sensor_;
  binary_sensor::BinarySensor *airheat_2_sensor_;
  binary_sensor::BinarySensor *airheat_3_sensor_;
  binary_sensor::BinarySensor *compressor_sensor_;
  binary_sensor::BinarySensor *compressor_2_sensor_;
  binary_sensor::BinarySensor *four_way_cool_sensor_;
  binary_sensor::BinarySensor *hotgas_heat_sensor_;
  binary_sensor::BinarySensor *hotgas_cool_sensor_;
  binary_sensor::BinarySensor *condenser_open_sensor_;
  binary_sensor::BinarySensor *condenser_close_sensor_;
  binary_sensor::BinarySensor *water_heat_sensor_;
  binary_sensor::BinarySensor *three_way_valve_sensor_;

  text_sensor::TextSensor *version_info_sensor_;
  text_sensor::TextSensor *control_state_sensor_;
  text_sensor::TextSensor *operation_mode_sensor_;
  text_sensor::TextSensor *display_line1_sensor_;
  text_sensor::TextSensor *display_line2_sensor_;
  text_sensor::TextSensor *user_function_actual_sensor_;
  select::Select *user_function_select_;
  number::Number *user_time_number_;
  number::Number *user_vent_number_;

  CallbackManager<void(float)>target_temp_callback_;
  CallbackManager<void(int)>fan_speed_callback_;
  CallbackManager<void(int)>operation_mode_callback_;

private:
  void writeModbusRegister(WriteableData write_data);
  uint16_t get_16bit(const std::vector<uint8_t>& data, size_t i) {
    return (uint16_t(data[i]) << 8) | uint16_t(data[i + 1]);
  }

  float scaleAndConvertToFloat(uint16_t rawValue) {
    return static_cast<int16_t>(rawValue) / 100.0;
  }

  void nextReadState(bool rollover);
  void loopRead();
  void idleToWriteMode();

  bool ignore_previous_state_ = true;
=======
class Nilan : public Component {
  public:
    Nilan() {}
>>>>>>> 67fb54a3
};
} // namespace nilan
} // namespace esphome<|MERGE_RESOLUTION|>--- conflicted
+++ resolved
@@ -5,339 +5,9 @@
 namespace esphome {
 namespace nilan {
 
-<<<<<<< HEAD
-class Nilan : public PollingComponent, public modbus::ModbusDevice {
-
-public:
-  void set_sensor(sensor::Sensor *sensor, uint8_t function, uint16_t register_address);
-
-  void set_measured_humidity_sensor(sensor::Sensor *measured_humidity_sensor) {
-    measured_humidity_sensor_ = measured_humidity_sensor;
-  }
-
-  void set_active_alarms_sensor(sensor::Sensor *active_alarms_sensor) {
-    active_alarms_sensor_ = active_alarms_sensor;
-  }
-
-  void set_cool_target_temp_sensor(sensor::Sensor *cool_target_temp_sensor) {
-    cool_target_temp_sensor_ = cool_target_temp_sensor;
-  }
-
-  void set_target_temp_sensor(sensor::Sensor *target_temp_sensor) {
-    target_temp_sensor_ = target_temp_sensor;
-  }
-
-  void set_min_winter_temp_sensor(sensor::Sensor *min_winter_temp_sensor) {
-    min_winter_temp_sensor_ = min_winter_temp_sensor;
-  }
-
-  void set_max_winter_temp_sensor(sensor::Sensor *max_winter_temp_sensor) {
-    max_winter_temp_sensor_ = max_winter_temp_sensor;
-  }
-
-  void set_min_summer_temp_sensor(sensor::Sensor *min_summer_temp_sensor) {
-    min_summer_temp_sensor_ = min_summer_temp_sensor;
-  }
-
-  void set_max_summer_temp_sensor(sensor::Sensor *max_summer_temp_sensor) {
-    max_summer_temp_sensor_ = max_summer_temp_sensor;
-  }
-
-  void set_heat_exchange_efficiency_sensor(
-    sensor::Sensor *heat_exchange_efficiency_sensor) {
-    heat_exchange_efficiency_sensor_ = heat_exchange_efficiency_sensor;
-  }
-
-  void set_co2_sensor(sensor::Sensor *co2_sensor) {
-    co2_sensor_ = co2_sensor;
-  }
-
-  void set_inlet_fan_sensor(sensor::Sensor *inlet_fan_sensor) {
-    inlet_fan_sensor_ = inlet_fan_sensor;
-  }
-
-  void set_exhaust_fan_sensor(sensor::Sensor *exhaust_fan_sensor) {
-    exhaust_fan_sensor_ = exhaust_fan_sensor;
-  }
-
-  void set_ventilation_speed_sensor(sensor::Sensor *ventilation_speed_sensor) {
-    ventilation_speed_sensor_ = ventilation_speed_sensor;
-  }
-
-  void set_is_summer_sensor(binary_sensor::BinarySensor *is_summer_sensor) {
-    is_summer_sensor_ = is_summer_sensor;
-  }
-
-  void set_filter_ok_sensor(binary_sensor::BinarySensor *filter_ok_sensor) {
-    filter_ok_sensor_ = filter_ok_sensor;
-  }
-
-  void set_door_open_sensor(binary_sensor::BinarySensor *door_open_sensor) {
-    door_open_sensor_ = door_open_sensor;
-  }
-
-  void set_bypass_on_off_sensor(binary_sensor::BinarySensor *bypass_on_off_sensor) {
-    bypass_on_off_sensor_ = bypass_on_off_sensor;
-  }
-
-  void set_on_off_state_sensor(binary_sensor::BinarySensor *on_off_state_sensor) {
-    on_off_state_sensor_ = on_off_state_sensor;
-  }
-
-  void set_airflap_sensor(binary_sensor::BinarySensor *airflap_sensor) {
-    airflap_sensor_ = airflap_sensor;
-  }
-
-  void set_smokeflap_sensor(binary_sensor::BinarySensor *smokeflap_sensor) {
-    smokeflap_sensor_ = smokeflap_sensor;
-  }
-
-  void set_aircirc_pump_sensor(binary_sensor::BinarySensor *aircirc_pump_sensor) {
-    aircirc_pump_sensor_ = aircirc_pump_sensor;
-  }
-
-  void set_airheat_allow_sensor(binary_sensor::BinarySensor *airheat_allow_sensor) {
-    airheat_allow_sensor_ = airheat_allow_sensor;
-  }
-
-  void set_airheat_1_sensor(binary_sensor::BinarySensor *airheat_1_sensor) {
-    airheat_1_sensor_ = airheat_1_sensor;
-  }
-
-  void set_airheat_2_sensor(binary_sensor::BinarySensor *airheat_2_sensor) {
-    airheat_2_sensor_ = airheat_2_sensor;
-  }
-
-  void set_airheat_3_sensor(binary_sensor::BinarySensor *airheat_3_sensor) {
-    airheat_3_sensor_ = airheat_3_sensor;
-  }
-
-  void set_compressor_sensor(binary_sensor::BinarySensor *compressor_sensor) {
-    compressor_sensor_ = compressor_sensor;
-  }
-
-  void set_compressor_2_sensor(binary_sensor::BinarySensor *compressor_2_sensor) {
-    compressor_2_sensor_ = compressor_2_sensor;
-  }
-
-  void set_four_way_cool_sensor(binary_sensor::BinarySensor *four_way_cool_sensor) {
-    four_way_cool_sensor_ = four_way_cool_sensor;
-  }
-
-  void set_hotgas_heat_sensor(binary_sensor::BinarySensor *hotgas_heat_sensor) {
-    hotgas_heat_sensor_ = hotgas_heat_sensor;
-  }
-
-  void set_hotgas_cool_sensor(binary_sensor::BinarySensor *hotgas_cool_sensor) {
-    hotgas_cool_sensor_ = hotgas_cool_sensor;
-  }
-
-  void set_condenser_open_sensor(binary_sensor::BinarySensor *condenser_open_sensor) {
-    condenser_open_sensor_ = condenser_open_sensor;
-  }
-
-  void set_condenser_close_sensor(binary_sensor::BinarySensor *condenser_close_sensor) {
-    condenser_close_sensor_ = condenser_close_sensor;
-  }
-
-  void set_water_heat_sensor(binary_sensor::BinarySensor *water_heat_sensor) {
-    water_heat_sensor_ = water_heat_sensor;
-  }
-
-  void set_three_way_valve_sensor(binary_sensor::BinarySensor *three_way_valve_sensor) {
-    three_way_valve_sensor_ = three_way_valve_sensor;
-  }
-
-  void set_operation_mode_sensor(text_sensor::TextSensor *operation_mode_sensor) {
-    operation_mode_sensor_ = operation_mode_sensor;
-  }
-
-  void set_control_state_sensor(text_sensor::TextSensor *control_state_sensor) {
-    control_state_sensor_ = control_state_sensor;
-  }
-
-  void set_version_info_sensor(text_sensor::TextSensor *version_info_sensor) {
-    version_info_sensor_ = version_info_sensor;
-  }
-
-  void set_display_line1_sensor(text_sensor::TextSensor *display_line1_sensor) {
-    display_line1_sensor_ = display_line1_sensor;
-  }
-
-  void set_display_line2_sensor(text_sensor::TextSensor *display_line2_sensor) {
-    display_line2_sensor_ = display_line2_sensor;
-  }
-
-  void set_user_function_select(select::Select *user_function_select) {
-    user_function_select_ = user_function_select;
-  }
-
-  void set_user_function_actual_sensor(text_sensor::TextSensor *user_function_actual_sensor) {
-    user_function_actual_sensor_ = user_function_actual_sensor;
-  }
-
-  void set_user_time_number(number::Number *user_time_number) {
-    user_time_number_ = user_time_number;
-  }
-
-  void set_user_vent_number(number::Number *user_vent_number) {
-    user_vent_number_ = user_vent_number;
-  }
-
-  void on_number_changed(NilanNumberType type, float new_value);
-
-  // void add_target_temp_callback(std::function<void(float)> &&callback);
-  // void add_fan_speed_callback(std::function<void(int)> &&callback);
-  // void add_operation_mode_callback(std::function<void(int)>&& callback);
-
-  void loop() override;
-  void update() override;
-
-  void on_modbus_data(const std::vector<uint8_t>& data) override;
-
-  void handleData(const std::vector<uint8_t>& data);
-
-  void handleSingleData(const std::vector<uint8_t>& data, const ReadInfo read_info);
-
-  void handleDeviceInputData(const std::vector<uint8_t>& data);
-  void handleDiscreteIOInputData(const std::vector<uint8_t>& data);
-  //void handleAnalogIOInputData(const std::vector<uint8_t>& data);
-  void handleAlarmInputData(const std::vector<uint8_t>& data);
-  void handleUserFunctionsHoldingData(const std::vector<uint8_t>& data);  
-  void handleControlInputData(const std::vector<uint8_t>& data);
-  void handleAirflowInputData(const std::vector<uint8_t>& data);
-  void handleAirtempInputData(const std::vector<uint8_t>& data);
-  void handleCentralHeatInputData(const std::vector<uint8_t>& data);
-  void handleUserPanelInputData(const std::vector<uint8_t>& data);
-  
-  void handleAirtempHoldingData(const std::vector<uint8_t>& data);
-  void handleControlStateHoldingData(const std::vector<uint8_t>& data);
-  void handleDiscreteIOHoldingData(const std::vector<uint8_t>& data);
-  void handleFanData(const std::vector<uint8_t>& data);
-
-  void publishState(sensor::Sensor *sensor, float value) {
-    if (sensor &&
-        ((sensor->state != value) ||
-         ignore_previous_state_)) sensor->publish_state(value);
-  }
-
-  void publishState(binary_sensor::BinarySensor *sensor, bool value) {
-    if (sensor &&
-        ((sensor->state != value) ||
-         ignore_previous_state_)) sensor->publish_state(value);
-  }
-
-  void publishState(text_sensor::TextSensor *sensor, const std::string& value) {
-    if (sensor &&
-        ((sensor->state != value) ||
-         ignore_previous_state_)) sensor->publish_state(value);
-  }
-
-  void writeTargetTemperature(float new_target_temp);
-  void writeFanMode(int new_fan_speed);
-  void writeOperationMode(int new_mode);
-  void writeRunset(int new_mode);
-  void writeDataIgnoreResponse(uint16_t register_address, int write_data);
-
-  void dump_config() override;
-
-protected:
-  const std::vector<ReadRegister>enabled_read_registers_ = {
-    ReadRegister::device_input,
-    ReadRegister::discrete_io_input,
-    ReadRegister::discrete_io_holding,
-    ReadRegister::analog_io_input,
-    ReadRegister::alarm_input,
-    ReadRegister::user_functions_holding,
-    ReadRegister::control_input,
-    // ReadRegister::airflow_input,
-    ReadRegister::airtemp_input,
-    // ReadRegister::central_heat_input,
-    // ReadRegister::user_panel_input,
-    // ReadRegister::time_holding,
-    ReadRegister::airtemp_holding,
-    ReadRegister::control_state_holding,
-    ReadRegister::fan_data
-  };
-
-  std::vector<ReadInfo> read_vector_;
-
-
-  ReadWriteMode current_read_write_mode_ = { ReadWriteMode::read };
-  std::vector<ReadInfo>::const_iterator read_state_ = { read_vector_.begin() };
-  std::deque<WriteableData> writequeue_;
-  bool waiting_{ false };
-  long last_send_{ 0 };
-
-  sensor::Sensor *measured_humidity_sensor_;
-  sensor::Sensor *active_alarms_sensor_;
-  sensor::Sensor *cool_target_temp_sensor_;
-  sensor::Sensor *min_summer_temp_sensor_;
-  sensor::Sensor *max_summer_temp_sensor_;
-  sensor::Sensor *min_winter_temp_sensor_;
-  sensor::Sensor *max_winter_temp_sensor_;
-  sensor::Sensor *heat_exchange_efficiency_sensor_;
-  sensor::Sensor *co2_sensor_;
-  sensor::Sensor *exhaust_fan_sensor_;
-  sensor::Sensor *inlet_fan_sensor_;
-  sensor::Sensor *target_temp_sensor_;
-  sensor::Sensor *ventilation_speed_sensor_;
-  binary_sensor::BinarySensor *on_off_state_sensor_;
-  binary_sensor::BinarySensor *is_summer_sensor_;
-  binary_sensor::BinarySensor *filter_ok_sensor_;
-  binary_sensor::BinarySensor *door_open_sensor_;
-  binary_sensor::BinarySensor *bypass_on_off_sensor_;
-  binary_sensor::BinarySensor *airflap_sensor_;
-  binary_sensor::BinarySensor *smokeflap_sensor_;
-  binary_sensor::BinarySensor *aircirc_pump_sensor_;
-  binary_sensor::BinarySensor *airheat_allow_sensor_;
-  binary_sensor::BinarySensor *airheat_1_sensor_;
-  binary_sensor::BinarySensor *airheat_2_sensor_;
-  binary_sensor::BinarySensor *airheat_3_sensor_;
-  binary_sensor::BinarySensor *compressor_sensor_;
-  binary_sensor::BinarySensor *compressor_2_sensor_;
-  binary_sensor::BinarySensor *four_way_cool_sensor_;
-  binary_sensor::BinarySensor *hotgas_heat_sensor_;
-  binary_sensor::BinarySensor *hotgas_cool_sensor_;
-  binary_sensor::BinarySensor *condenser_open_sensor_;
-  binary_sensor::BinarySensor *condenser_close_sensor_;
-  binary_sensor::BinarySensor *water_heat_sensor_;
-  binary_sensor::BinarySensor *three_way_valve_sensor_;
-
-  text_sensor::TextSensor *version_info_sensor_;
-  text_sensor::TextSensor *control_state_sensor_;
-  text_sensor::TextSensor *operation_mode_sensor_;
-  text_sensor::TextSensor *display_line1_sensor_;
-  text_sensor::TextSensor *display_line2_sensor_;
-  text_sensor::TextSensor *user_function_actual_sensor_;
-  select::Select *user_function_select_;
-  number::Number *user_time_number_;
-  number::Number *user_vent_number_;
-
-  CallbackManager<void(float)>target_temp_callback_;
-  CallbackManager<void(int)>fan_speed_callback_;
-  CallbackManager<void(int)>operation_mode_callback_;
-
-private:
-  void writeModbusRegister(WriteableData write_data);
-  uint16_t get_16bit(const std::vector<uint8_t>& data, size_t i) {
-    return (uint16_t(data[i]) << 8) | uint16_t(data[i + 1]);
-  }
-
-  float scaleAndConvertToFloat(uint16_t rawValue) {
-    return static_cast<int16_t>(rawValue) / 100.0;
-  }
-
-  void nextReadState(bool rollover);
-  void loopRead();
-  void idleToWriteMode();
-
-  bool ignore_previous_state_ = true;
-=======
 class Nilan : public Component {
   public:
     Nilan() {}
->>>>>>> 67fb54a3
 };
 } // namespace nilan
 } // namespace esphome