external_components:
  - source: github://Jopand/esphome_components@main
    refresh: 0s
<<<<<<< HEAD
  - source: github://esphome/esphome@main
    refresh: 0s
    components: [ modbus, modbus_controller ]
=======
>>>>>>> d341d14b

nilan:

select:
  - platform: nilan
    modbus_controller_id: nilan_modbus_controller
    name: "Set user function"
    id: nilan_set_user_function
    address: 601
    force_new_range: true
    options:
      - "None"
      - "Extend"
      - "Inlet"
      - "Exhaust"
      - "External heater offset"
      - "Ventilate"
      - "Cooker Hood"
      
  - platform: nilan
    modbus_controller_id: nilan_modbus_controller
    name: "Set operation mode"
    id: nilan_set_operation_mode
    address: 1002
    force_new_range: true
    options:
      - "Off"
      - "Heat"
      - "Cool"
      - "Auto"

sensor:
  - platform: modbus_controller
    modbus_controller_id: nilan_modbus_controller
    name: "Inlet (after heater) temperature"
    id: nilan_inlet_temp_t7
    unit_of_measurement: °C
    accuracy_decimals: 1
    device_class: temperature
    register_type: read
    address: 207
    filters:
      - multiply: 0.01

number:
  - platform: modbus_controller
    modbus_controller_id: nilan_modbus_controller
    name: "Ventilation speed set"
    id: nilan_ventilation_speed_set
    min_value: 0
    max_value: 4
    step: 1.0
    address: 1003
    force_new_range: true
    use_write_multiple: true

  - platform: modbus_controller
    modbus_controller_id: nilan_modbus_controller
    name: "Temperature set"
    id: nilan_target_temperature_set
    min_value: 15
    max_value: 30
    step: 1.0
    address: 1004
    force_new_range: true
    use_write_multiple: true
    write_lambda: "payload = modbus_controller::float_to_payload(x*100, modbus_controller::SensorValueType::U_WORD); return x;"
    lambda: "return x*0.01;"

text_sensor:
  - platform: modbus_controller
    modbus_controller_id: nilan_modbus_controller
    name: "Operation mode"
    id: nilan_operation_mode
    register_type: read
    address: 1001
    lambda: !lambda |-
      uint16_t int_mode = (data[item->offset] << 8) + data[item->offset+1];
      ESP_LOGD("main","Parsed operation mode int : %d", int_mode);
      std::string mode_str;
      switch (int_mode) {
        case 0: mode_str = "Off"; break;
        case 1: mode_str = "Heat"; break;
        case 2: mode_str = "Cool"; break;
        case 3: mode_str = "Auto"; break;
        case 4: mode_str = "Service"; break;
        default: mode_str = "Unknown"; break;
      }
      return mode_str;

climate:
  - platform: nilan
    name: Nilan
    current_temp_sensor_id: nilan_inlet_temp_t7
    target_temp_sensor_id: nilan_target_temperature_set
    fan_speed_sensor_id: nilan_ventilation_speed_set
    mode_select_id: nilan_set_operation_mode<|MERGE_RESOLUTION|>--- conflicted
+++ resolved
@@ -1,12 +1,6 @@
 external_components:
   - source: github://Jopand/esphome_components@main
     refresh: 0s
-<<<<<<< HEAD
-  - source: github://esphome/esphome@main
-    refresh: 0s
-    components: [ modbus, modbus_controller ]
-=======
->>>>>>> d341d14b
 
 nilan:
 
